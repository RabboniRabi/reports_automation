--- conflicted
+++ resolved
@@ -363,7 +363,7 @@
             },
             "secondary_report" : {
                 "generate_report": true,
-                "ranking_weightage" : 2,
+                "ranking_weightage" : 0,
                 "improvement_weightage" : 0,
                 "un_ranked_report_args" : {
                     "custom_unranked_report": false,
@@ -414,6 +414,10 @@
                         {
                             "columns" : ["cols.att_avg_sch_markd_perc"],
                             "format" : {"num_format": "0.00%"}
+                        },
+                        {
+                             "columns" : ["cols.avg_schools_marked", "cols.avg_total_working_days"],
+                            "format" : {"num_format": "0.00"}
                         }
                     ]
                 }
@@ -446,8 +450,8 @@
                     "custom_unranked_report": false,
                     "grouping_cols" : ["cols.deo_name_elm", "cols.block_name"],
                     "grouping_agg_dict" : {
-                        "cols.att_sec_working_tot": "mean",
-                        "cols.att_sec_marked_tot": "mean"
+                        "cols.att_sec_working_tot": "sum",
+                        "cols.att_sec_marked_tot": "sum"
                     }
                 },
                 "ranking_config" : {
@@ -490,10 +494,6 @@
                     },
                     "columns_to_drop" : [
                     ],
-                    "columns_rename_dict" : {
-                        "cols.att_sec_working_tot": "cols.total_sections_working_marked",
-                        "cols.att_sec_marked_tot": "cols.total_sections_marked"
-                    },
                     "format_dicts" : [
                         {
                             "columns" : ["cols.att_sec_mark_perc"],
@@ -742,15 +742,12 @@
             "report_code" : "TCH_ATT",
             "report_category": "Attendance",
             "report_desc": "Teachers attendance report",
-<<<<<<< HEAD
             "generate_report": true,
             "ranking_weightage" : 0,
             "improvement_weightage" : 0,
-=======
             "generate_report": false,
             "ranking_weightage" : 0.5,
             "improvement_weightage" : 0.5,
->>>>>>> 77961ac4
             "source_config" : {
                 "query_file_name" : "teachers_attendance.sql",
                 "db" : "attendance_db"
