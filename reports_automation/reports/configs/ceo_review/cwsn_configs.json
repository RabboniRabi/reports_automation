{
    "report_configs": [
    {
        "report_name": "cwsn_having_udid",
        "report_code" : "CWSN_UDID",
        "report_category": "Enrolment",
        "report_desc": "CWSN having UDID report",
        "generate_report": true,
        "ranking_weightage" : 3,
        "improvement_weightage" : 1,
        "source_config" : {
            "source_file_name" : "CWD-stu-Rpt.xlsx",
            "source_sheet_name" : "Report",
            "skip_rows" : 0
        },
        "pre_process_brc_merge": true,
        "brc_merge_config" : {
            "join_on" : [ "cols.block_name", "cols.udise_col"],
            "merge_type" : "left"
        },
        "post_process_brc_merge" : false,
        "elementary_report" : {
            "generate_report": true,
            "ranking_weightage" : 3,
            "improvement_weightage" : 1.5,
            "un_ranked_report_args" : {
                "custom_unranked_report": false,
                "grouping_cols" : ["cols.deo_name_elm", "cols.block_name"],
                "grouping_agg_dict" : {
                    "cols.cwsn_tot": "sum", 
                    "cols.udid_count" : "sum"
                }
            },
            "ranking_config": {
                "ranking_args": {
                    "ranking_type" : "percent_ranking",
                    "agg_dict": {
                        "cols.cwsn_tot": "sum", 
                        "cols.udid_count" : "sum"
                    },
                    "ranking_val_desc" : "cols.perc_students_with_UDID",
                    "num_col": "cols.udid_count",
                    "den_col": "cols.cwsn_tot",
                    "sort": true,
                    "ascending": false
                },
<<<<<<< HEAD
                "data_ranking_levels" : {
                    "deo_level" : {
                        "grouping_levels" : ["cols.deo_name_elm"],
                        "show_rank_col" : true,
                        "rank_col_name" : "cols.deo_elem_rank",
                        "show_rank_val" : false
                    },
                    "block_level" : {
                        "grouping_levels" : ["cols.deo_name_elm", "cols.block_name"],
                        "show_rank_col": false,
                        "show_rank_val" : true,
                        "ranking_val_desc" : "cols.perc_students_with_UDID"
                    }
                }
=======
                "ranking_val_desc": "cols.perc_students_with_UDID",
                "num_col": "cols.udid_count",
                "den_col": "cols.cwsn_tot",
                "sort": true,
                "ascending": false
>>>>>>> 944f2970
            },
            
            "format_config" : {
                "heading" : "Elementary CWSN students having UDIDs report as on ",
                "subtotal_outlines_dict" : {
                    "level_subtotal_cols_dict" : {"1" : "cols.deo_name_elm"},
                    "agg_cols_func_dict" : {
                        "cols.cwsn_tot": "sum",
                        "cols.udid_count": "sum",
                        "cols.deo_elem_rank": "mean"
                    },
                    "text_append_dict" : {"cols.deo_name_elm": ""}
                },
                "format_dicts" : [
                    {
                        "columns" : ["cols.perc_students_with_UDID"],
                        "format" : {"num_format": "0.00%"}
                    }
                ]
            }
        },
        "secondary_report" : {
            "generate_report": true,
            "ranking_weightage" : 3,
            "improvement_weightage" : 1.5,
            "un_ranked_report_args" : {
                "custom_unranked_report": false,
                "grouping_cols" : ["cols.deo_name_sec", "cols.block_name"],
                "grouping_agg_dict" : {
                    "cols.cwsn_tot": "sum", 
                    "cols.udid_count" : "sum"
                }
            },
            "ranking_config": {
                "ranking_args": {
                    "ranking_type" : "percent_ranking",
                    "agg_dict": {
                        "cols.cwsn_tot": "sum", 
                        "cols.udid_count" : "sum"
                    },
                    "ranking_val_desc": "cols.perc_students_with_UDID",
                    "num_col": "cols.udid_count",
                    "den_col": "cols.cwsn_tot",
                    "sort": true,
                    "ascending": false
                },
<<<<<<< HEAD
                "data_ranking_levels" : {
                    "deo_level" : {
                        "grouping_levels" : ["cols.deo_name"],
                        "show_rank_col" : true,
                        "rank_col_name" : "cols.deo_elem_rank",
                        "show_rank_val" : false
                    },
                    "block_level" : {
                        "grouping_levels" : ["cols.deo_name", "cols.block_name"],
                        "show_rank_col": false,
                        "show_rank_val" : true,
                        "ranking_val_desc" : "cols.perc_students_with_UDID"
                    }
                }
=======
                "ranking_val_desc": "cols.perc_students_with_UDID",
                "num_col": "cols.udid_count",
                "den_col": "cols.cwsn_tot",
                "sort": true,
                "ascending": false
>>>>>>> 944f2970
            },
            
            "format_config" : {
                "heading" : "Secondary CWSN students having UDIDs report",
                "subtotal_outlines_dict" : {
                    "level_subtotal_cols_dict" : {"1" : "cols.deo_name_sec"},
                    "agg_cols_func_dict" : {
                        "cols.cwsn_tot": "sum",
                        "cols.udid_count": "sum",
                        "cols.deo_sec_rank": "mean"
                    },
                    "text_append_dict" : {"cols.deo_name_sec": ""}
                },
                "format_dicts" : [
                    {
                        "columns" : ["cols.perc_students_with_UDID"],
                        "format" : {"num_format": "0.00%"}
                    }
                ]
            }
        }
    },

    {
        "report_name": "cwsn_having_nid",
        "report_code" : "CWSN_NID",
        "report_category": "Enrolment",
        "report_desc": "CWSN having NID report",
        "generate_report": true,
        "ranking_weightage" : 3,
        "improvement_weightage" : 1,
        "source_config" : {
            "source_file_name" : "CWD-stu-Rpt.xlsx",
            "source_sheet_name" : "Report",
            "skip_rows" : 0
        },
        "pre_process_brc_merge": true,
        "brc_merge_config" : {
            "join_on" : [ "cols.block_name", "cols.udise_col"],
            "merge_type" : "left"
        },
        "post_process_brc_merge" : false,
        "elementary_report" : {
            "generate_report": true,
            "ranking_weightage" : 3,
            "improvement_weightage" : 1.5,
            "un_ranked_report_args" : {
                "custom_unranked_report": false,
                "grouping_cols" : ["cols.deo_name_elm", "cols.block_name"],
                "grouping_agg_dict" : {
                    "cols.cwsn_tot": "sum", 
                    "cols.nid_count" : "sum"
                }
            },
            "ranking_args": {
                "ranking_type" : "percent_ranking",
                "agg_dict": {
                    "cols.cwsn_tot": "sum", 
                    "cols.nid_count" : "sum"
                },
                "ranking_val_desc": "cols.perc_students_with_NID",
                "num_col": "cols.nid_count",
                "den_col": "cols.cwsn_tot",
                "sort": true,
                "ascending": false
            },
            "format_config" : {
                "heading" : "Elementary CWSN students having NIDs report as on ",
                "subtotal_outlines_dict" : {
                    "level_subtotal_cols_dict" : {"1" : "cols.deo_name_elm"},
                    "agg_cols_func_dict" : {
                        "cols.cwsn_tot": "sum",
                        "cols.nid_count": "sum",
                        "cols.deo_elem_rank": "mean"
                    },
                    "text_append_dict" : {"cols.deo_name_elm": ""}
                },
                "format_dicts" : [
                    {
                        "columns" : ["cols.perc_students_with_NID"],
                        "format" : {"num_format": "0.00%"}
                    }
                ]
            }
        },
        "secondary_report" : {
            "generate_report": true,
            "ranking_weightage" : 3,
            "improvement_weightage" : 1.5,
            "un_ranked_report_args" : {
                "custom_unranked_report": false,
                "grouping_cols" : ["cols.deo_name_sec", "cols.block_name"],
                "grouping_agg_dict" : {
                    "cols.cwsn_tot": "sum", 
                    "cols.nid_count" : "sum"
                }
            },
            "ranking_args": {
                "ranking_type" : "percent_ranking",
                "agg_dict": {
                    "cols.cwsn_tot": "sum", 
                    "cols.nid_count" : "sum"
                },
                "ranking_val_desc": "cols.perc_students_with_NID",
                "num_col": "cols.nid_count",
                "den_col": "cols.cwsn_tot",
                "sort":true,
                "ascending":false
            },
            "format_config" : {
                "heading" : "Secondary CWSN students having NIDs report",
                "subtotal_outlines_dict" : {
                    "level_subtotal_cols_dict" : {"1" : "cols.deo_name_sec"},
                    "agg_cols_func_dict" : {
                        "cols.cwsn_tot": "sum",
                        "cols.nid_count": "sum",
                        "cols.deo_sec_rank": "mean"
                    },
                    "text_append_dict" : {"cols.deo_name_sec": ""}
                },
                "format_dicts" : [
                    {
                        "columns" : ["cols.perc_students_with_NID"],
                        "format" : {"num_format": "0.00%"}
                    }
                ]
            }
        }
    },

    {
        "report_name": "cwsn_having_account",
        "report_code" : "CWSN_ACCT",
        "report_category": "Enrolment",
        "report_desc": "CWSN having accounts report",
        "generate_report": true,
        "ranking_weightage" : 3,
        "improvement_weightage" : 1,
        "source_config" : {
            "source_file_name" : "CWD-stu-Rpt.xlsx",
            "source_sheet_name" : "Report",
            "skip_rows" : 0
        },
        "pre_process_brc_merge": true,
        "brc_merge_config" : {
            "join_on" : ["cols.block_name", "cols.udise_col"],
            "merge_type" : "left"
        },
        "post_process_brc_merge" : false,
        "elementary_report" : {
            "generate_report": true,
            "ranking_weightage" : 3,
            "improvement_weightage" : 1.5,
            "un_ranked_report_args" : {
                "custom_unranked_report": false,
                "grouping_cols" : ["cols.deo_name_elm", "cols.block_name"],
                "grouping_agg_dict" : {
                    "cols.cwsn_tot": "sum", 
                    "cols.with_acct" : "sum",
                    "cols.witht_acct" : "sum"
                }
            },
            "ranking_args": {
                "ranking_type" : "percent_ranking",
                "agg_dict": {
                    "cols.cwsn_tot": "sum", 
                    "cols.with_acct" : "sum",
                    "cols.witht_acct" : "sum"
                },
                "ranking_val_desc": "cols.perc_students_with_acct",
                "num_col": "cols.with_acct",
                "den_col": "cols.cwsn_tot",
                "sort": true,
                "ascending": false
            },
            "format_config" : {
                "heading" : "Elementary CWSN students having accounts report",
                "subtotal_outlines_dict" : {
                    "level_subtotal_cols_dict" : {"1" : "cols.deo_name_elm"},
                    "agg_cols_func_dict" : {
                        "cols.cwsn_tot": "sum", 
                        "cols.with_acct" : "sum",
                        "cols.witht_acct" : "sum",
                        "cols.deo_elem_rank": "mean"
                    },
                    "text_append_dict" : {"cols.deo_name_elm": ""}
                },
                "format_dicts" : [
                    {
                        "columns" : ["cols.perc_students_with_acct"],
                        "format" : {"num_format": "0.00%"}
                    }
                ]
            }
            
        },
        "secondary_report" : {
            "generate_report": true,
            "ranking_weightage" : 3,
            "improvement_weightage" : 1.5,
            "un_ranked_report_args" : {
                "custom_unranked_report": false,
                "grouping_cols" : ["cols.deo_name_sec", "cols.block_name"],
                "grouping_agg_dict" : {
                    "cols.cwsn_tot": "sum", 
                    "cols.with_acct" : "sum",
                    "cols.witht_acct" : "sum"
                }
            },
            "ranking_args": {
                "ranking_type" : "percent_ranking",
                "agg_dict": {
                    "cols.cwsn_tot": "sum", 
                    "cols.with_acct" : "sum",
                    "cols.witht_acct" : "sum"
                },
                "ranking_val_desc": "cols.perc_students_with_acct",
                "num_col": "cols.with_acct",
                "den_col": "cols.cwsn_tot",
                "sort": true,
                "ascending": false
            },
            "format_config" : {
                "heading" : "Secondary CWSN students having accounts report",
                "subtotal_outlines_dict" : {
                    "level_subtotal_cols_dict" : {"1" : "cols.deo_name_sec"},
                    "agg_cols_func_dict" : {
                        "cols.cwsn_tot": "sum", 
                        "cols.with_acct" : "sum",
                        "cols.witht_acct" : "sum",
                        "cols.deo_sec_rank": "mean"
                    },
                    "text_append_dict" : {"cols.deo_name_sec": ""}
                },
                "format_dicts" : [
                    {
                        "columns" : ["cols.perc_students_with_acct"],
                        "format" : {"num_format": "0.00%"}
                    }
                ]
            }
        }
    }

    ]
  }<|MERGE_RESOLUTION|>--- conflicted
+++ resolved
@@ -44,7 +44,6 @@
                     "sort": true,
                     "ascending": false
                 },
-<<<<<<< HEAD
                 "data_ranking_levels" : {
                     "deo_level" : {
                         "grouping_levels" : ["cols.deo_name_elm"],
@@ -59,13 +58,6 @@
                         "ranking_val_desc" : "cols.perc_students_with_UDID"
                     }
                 }
-=======
-                "ranking_val_desc": "cols.perc_students_with_UDID",
-                "num_col": "cols.udid_count",
-                "den_col": "cols.cwsn_tot",
-                "sort": true,
-                "ascending": false
->>>>>>> 944f2970
             },
             
             "format_config" : {
@@ -112,7 +104,6 @@
                     "sort": true,
                     "ascending": false
                 },
-<<<<<<< HEAD
                 "data_ranking_levels" : {
                     "deo_level" : {
                         "grouping_levels" : ["cols.deo_name"],
@@ -127,13 +118,6 @@
                         "ranking_val_desc" : "cols.perc_students_with_UDID"
                     }
                 }
-=======
-                "ranking_val_desc": "cols.perc_students_with_UDID",
-                "num_col": "cols.udid_count",
-                "den_col": "cols.cwsn_tot",
-                "sort": true,
-                "ascending": false
->>>>>>> 944f2970
             },
             
             "format_config" : {
