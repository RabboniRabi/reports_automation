--- conflicted
+++ resolved
@@ -275,11 +275,7 @@
             "report_code" : "Student_TRANS_10_11",
             "report_category": "Transition",
             "report_desc": "Student Transition Rate from Class 10 to 11",
-<<<<<<< HEAD
-            "generate_report":false,
-=======
             "generate_report": false,
->>>>>>> cf278c8f
             "ranking_weightage" : 0,
             "improvement_weightage" : 0,
             "source_config" : {
