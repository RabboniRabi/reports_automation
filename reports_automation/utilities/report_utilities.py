"""
Module with utility functions that can be commonly used for different reports.
"""

import pandas as pd
#import reports_automation.ceo_reports.ranking as ranking
import os
import utilities.file_utilities as file_utilities
import utilities.ranking_utilities as ranking_utilities
import utilities.column_names_utilities as cols

brc_file_name = 'BRC_CRC_Master_sheet.xlsx'
brc_master_sheet_name = 'BRC-CRC Updated sheet'

# Columns to be dropped from the BRC mapping sheet
brc_master_drop_cols = ['CRC Udise','CRC School Name', 'BRTE']

# Define the list of columns to group by for rankings
beo_ranking_group_cols = [cols.beo_user, cols.beo_name]
deo_elem_ranking_group_cols = [cols.deo_name_elm]
deo_secnd_ranking_group_cols = [cols.deo_name_sec]


def map_data_with_brc(raw_data, merge_dict):
    """
    Function to map the raw data with BRC CRC mapping. The join is done on
    school UDISE values.

    Parameters
    ----------
    raw_data: Pandas DataFrame
        The raw data to be updated with brc-crc mapping
    merge_dict: dict
        A merge param - merge param value key-value pair to be used to specify the type of merging
        Eg: merge_dict = {
            'on_values' : ['district', 'block','school_name', 'school_category', 'udise_col'],
            'how' : 'outer'
        }

    Returns
    -------
    DataFrame object of given data updated with BRc-CRC mapping
    """

    brc_master_sheet = get_brc_master()
    brc_master_sheet = brc_master_sheet.drop(brc_master_drop_cols, axis=1)
    report_summary = pd.merge(raw_data, brc_master_sheet,on=merge_dict['join_on'],how=merge_dict['merge_type'])
    
    # Rearrage the columns so that DEO and BEO information comes at the begining of the data
    # Define rearranged order of columns
    list_of_cols = [cols.district_name] + [cols.deo_name_sec, cols.deo_name_elm, cols.beo_user, cols.beo_name, cols.school_level, cols.school_category]\
                     +  raw_data.columns.to_list()

    # Get the unique list of columns in the same order
    list_of_cols = pd.unique(pd.Series(list_of_cols)).tolist()

    report_summary = report_summary.reindex(columns=list_of_cols)

<<<<<<< HEAD
=======
    file_utilities.save_to_excel({'test':report_summary},'brc_merge_test.xlsx')
>>>>>>> 96d865ab
    return report_summary

def get_brc_master(sheet_name=brc_master_sheet_name):
    """
    This function would return the master brc-crc file that would be required for merging with the raw data required
    in all other reports- CEO review or otherwise.
    sheet_name: str
        Name of the sheet to read from BRC Master. Default is brc_master_sheet_name.

    Returns:
    -------
    DataFrame object of the BRC-CRC mapping data
    """
    mapping_data_dir = file_utilities.get_mapping_data_dir_path()
    # read from excel, get sub columns
    brc_mapping_file_path = os.path.join(mapping_data_dir, brc_file_name)
    brc_master = pd.read_excel(brc_mapping_file_path,sheet_name=sheet_name)

    return brc_master


def get_elem_ranked_report(df_summary, ranking_args_dict, metric_code, metric_category):

    """
    Function create and return the elementary ranked report on given data by calculating
    the BEO ranking, DEO(Elementary) ranking and updating the data.

    The master ranking data is also updated when this function is called.

    Parameters: 
    -----------

    df_summary: Pandas DataFrame
        The raw processed, summarised and ready for ranking
    ranking_args_dict: dict
        A dictionary of parameter name - parameter value key-value pairs to be used for calculating the rank
        Eg: ranking_args_dict = {
        ranking_type' : 'percent_ranking',
        'agg_dict': {'schools' : 'count', 'students screened' : 'sum'},
        'ranking_val_desc' : '% moved to CP',
        'num_col' : 'class_1',
        'den_col' : 'Total',
        'sort' : True, 
        'ascending' : False
        }
    metric_code: str
        The code of the metric on which the data is ranked
    metric_category: str
        The category of the metric on which the data is ranked
    """

    # If the data is at school level, filter the data to Elementary school type
    if (any(cols.school_level in col_name for col_name in df_summary.columns.to_list())):
        df_summary = df_summary[df_summary[cols.school_level].isin([cols.elem_schl_lvl])]
        # Drop the school level column as it will no longer be needed
        df_summary.drop(columns=[cols.school_level],axis=1, inplace=True)                     

    # Get the ranking for the BEOs
    #beo_ranking = ranking_utilities.calc_ranking(df_summary, beo_ranking_group_cols, ranking_args_dict)

    # Make a copy of the ranking to update master sheet
    #beo_ranking_for_master = beo_ranking.copy()

    # Update the BEO ranked data with designation
    #beo_ranking_for_master[cols.desig] = 'BEO'

    # Rename the BEO name column
    #beo_ranking_for_master.rename(columns={cols.beo_name: cols.name, cols.district_name: cols.district}, inplace = True)

    # Update the master ranking with the BEO ranking
    #ranking_utilities.update_ranking_master(beo_ranking_for_master, metric_code, metric_category, 'Elementary')


    deo_elm_ranking = ranking_utilities.calc_ranking(df_summary, deo_elem_ranking_group_cols, ranking_args_dict)



    # Make a copy of the ranking to update master sheet
    deo_elm_ranking_for_master = deo_elm_ranking.copy()

    # Update the DEO ranked data with designation
    deo_elm_ranking_for_master[cols.desig] = 'DEO'

    # Rename the DEO name column
    deo_elm_ranking_for_master.rename(columns={cols.deo_name_elm: cols.name}, inplace = True)

    # Update the master ranking with the BEO ranking
    ranking_utilities.update_ranking_master(deo_elm_ranking_for_master, metric_code, metric_category, 'Elementary')

    # Merge the data with the ranks

    # Take only subset columns of BEO ranked data
    #beo_ranking = beo_ranking[[cols.beo_user, cols.beo_name, cols.rank_col]]
    # Rename the rank column
    #beo_ranking.rename(columns={cols.rank_col: cols.beo_rank}, inplace=True)

    # Take only subset columns of DEO ranked data
    deo_elm_ranking = deo_elm_ranking[[cols.deo_name_elm, cols.rank_col]]
    # Rename the rank column
    deo_elm_ranking.rename(columns={cols.rank_col: cols.deo_elem_rank}, inplace=True)

    # Since the ranking values will be grouped to beo level, the ranking values of each individual row
    # of data before being grouped and ranked is missed. That data will be more useful for review.
    # That data is inserted here. Not a clean way of doing things. Yes.
    data_level_ranking = ranking_utilities.calc_ranking(df_summary, deo_elem_ranking_group_cols + [cols.block_name], ranking_args_dict)

    # Drop the ranking value and ranking description column
    data_level_ranking.drop(columns={cols.rank_col, cols.ranking_value_desc}, inplace=True)


    # Add the data level ranking value
    #elementary_report = pd.merge(df_summary, data_level_ranking[[cols.deo_name_elm, \
                #cols.school_category, cols.ranking_value]], on=[cols.school_category, cols.deo_name_elm])
    #elementary_report = pd.merge(elementary_report, beo_ranking, on=[cols.beo_user, cols.beo_name])
    #elementary_report = pd.merge(elementary_report, deo_elm_ranking, on=[cols.deo_name_elm])
    

    # Replace the two lines below with the three lines above when beo ranking is enabled
    # Add the data level ranking value
    elementary_report = pd.merge(df_summary, data_level_ranking[[cols.block_name, cols.deo_name_elm, \
            cols.ranking_value]], on=[cols.deo_name_elm, cols.block_name])

    elementary_report = pd.merge(elementary_report, deo_elm_ranking, on=[cols.deo_name_elm])
    

    # Rename the name of the column: ranking value to description of the ranking value
    elementary_report.rename(columns = {cols.ranking_value: ranking_args_dict['ranking_val_desc']}, inplace=True)

    # Sort the data by district and rank
    #elementary_report.sort_values(by=[cols.deo_elem_rank, cols.deo_name_elm, cols.beo_rank], ascending=True, inplace=True)
    # Replace the line above with the line below when beo ranking is done
    elementary_report.sort_values(by=[cols.deo_elem_rank, cols.deo_name_elm], ascending=True, inplace=True)
    

    return elementary_report


def get_sec_ranked_report(df_summary, ranking_args_dict, metric_code, metric_category):
    """
    Function create and return the ranked secondary report on given data by calculating
    the DEO (Secondary) ranking and updating the data.

    The master ranking data is also updated when this function is called.

    Parameters: 
    -----------

    df_summary: Pandas DataFrame
        The raw processed, summarised and ready for ranking
    ranking_args_dict: dict
        A dictionary of parameter name - parameter value key-value pairs to be used for calculating the rank
        Eg: ranking_args_dict = {
        ranking_type' : 'percent_ranking',
        'agg_dict': {'schools' : 'count', 'students screened' : 'sum'},
        'ranking_val_desc' : '% moved to CP',
        'num_col' : 'class_1',
        'den_col' : 'Total',
        'sort' : True, 
        'ascending' : False
        }
    metric_code: str
        The code of the metric on which the data is ranked
    metric_category: str
        The category of the metric on which the data is ranked
    """

    # If the data is at school level, filter the data to Secondary school type
    if (any(cols.school_level in col_name for col_name in df_summary.columns.to_list())):
        df_summary = df_summary[df_summary[cols.school_level].isin([cols.scnd_schl_lvl])]
        # Drop the school level column as it will no longer be needed
        df_summary.drop(columns=[cols.school_level], inplace=True)

    # Get the ranking for the secondary DEOs
    deo_sec_ranking = ranking_utilities.calc_ranking(df_summary, deo_secnd_ranking_group_cols, ranking_args_dict)

    # Make a copy of the ranking to update master sheet
    deo_sec_ranking_for_master = deo_sec_ranking.copy()

    # Update the DEO ranked data with designation
    deo_sec_ranking_for_master[cols.desig] = 'DEO'

    # Rename the DEO name column
    deo_sec_ranking_for_master.rename(columns={cols.deo_name_sec: cols.name, cols.district_name: cols.district}, inplace = True)

    # Update the master ranking with the DEOs ranking
    ranking_utilities.update_ranking_master(deo_sec_ranking_for_master, metric_code, metric_category, 'Secondary')

    #secondary_report = pd.append([report_summary, deo_sec_ranking], axis=1)

    # Take only subset columns of DEO ranked data
    deo_sec_ranking = deo_sec_ranking[[cols.deo_name_sec, cols.rank_col]]
    # Rename the rank column
    deo_sec_ranking.rename(columns={cols.rank_col: cols.deo_sec_rank}, inplace=True)

    # Since the ranking values will be grouped to DEO level, the ranking values of each individual row
    # of data before being grouped and ranked is missed. That data will be more useful for review.
    # That data is inserted here. Not a clean way of doing things. Yes.
    data_level_ranking = ranking_utilities.calc_ranking(df_summary, deo_secnd_ranking_group_cols + [cols.block_name], ranking_args_dict)


    # Add the data level ranking value
    secondary_report = pd.merge(df_summary, data_level_ranking[[cols.block_name, cols.deo_name_sec, cols.ranking_value]],\
                                 on=[cols.deo_name_sec, cols.block_name])

    # Rename the name of the column: ranking value to description of the ranking value
    secondary_report.rename(columns = {cols.ranking_value: ranking_args_dict['ranking_val_desc']}, inplace=True)

    # Add the DEO level ranks
    secondary_report = pd.merge(secondary_report, deo_sec_ranking, on=[cols.deo_name_sec])

    # Sort the data by district and rank
    secondary_report.sort_values(by=[cols.deo_sec_rank, cols.deo_name_sec], ascending=True, inplace=True)

    return secondary_report<|MERGE_RESOLUTION|>--- conflicted
+++ resolved
@@ -56,10 +56,6 @@
 
     report_summary = report_summary.reindex(columns=list_of_cols)
 
-<<<<<<< HEAD
-=======
-    file_utilities.save_to_excel({'test':report_summary},'brc_merge_test.xlsx')
->>>>>>> 96d865ab
     return report_summary
 
 def get_brc_master(sheet_name=brc_master_sheet_name):
