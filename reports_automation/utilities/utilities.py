--- conflicted
+++ resolved
@@ -64,7 +64,6 @@
     -------
     The filtered Pandas DataFrame object   
     """
-
     df_filtered = df[~df[column_name].isin(values_in)]
     return df_filtered
 def filter_not_in_dataframe(df, column_names, values):
@@ -82,12 +81,8 @@
     """
     for col_name in column_names:
 
-<<<<<<< HEAD
         df = filter_dataframe_not_in_column(df, col_name, values)
     return df
-=======
-
->>>>>>> f1385749
 def filter_column_le(df, column_name, threshold_value):
     """
     Function to filter a dataframe object by values less than or equal to given threshold value
@@ -279,7 +274,7 @@
             else:
                 cell_value = df_partial_row.loc[row_index, column]
 
-                # Append value to the position in this column
+            # Append value to the position in this column
             new_row.append(cell_value)
         else:
             # Append empty value
