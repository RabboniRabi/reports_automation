"""
Module with utility functions related to opening, reading and writing files
that can be commonly used across the project.
"""

import os
import sys
import pandas as pd

from easygui import fileopenbox
from pathlib import Path
from datetime import datetime

def ask_open_filename(file_types, initialdir):
    """
    Function to open a file open dialog and return the user selected filename.

    Parameters:
    -----------
    file_types: array
        The file types to be opened
    initialdir: str
        The path to the initial directory to open the dialog in
    
    Returns:
    --------    
    The name of the user selected file
    """
    filename = fileopenbox(default=initialdir, filetypes=file_types)
    if filename is not None:
        return filename
    else:
        sys.exit('No file selected!')


def user_sel_excel_filename():
    """
    Function to get the filename of the user selected excel file.
    
    Returns:
    -------
    The name of the user selected excel file
    """
    initialdir = get_download_dir_path()
    filetypes =[['*.xlsx', 'Excel files']]
    return ask_open_filename(filetypes, initialdir)

def open_scripts():
    """
    Function to get the file name of the user selected sql script file
    
    Returns:
    -------
    The name of the user selected excel file
    """
    initialdir = str(os.path.join(Path.cwd(), "sql_scripts"))
    filetypes = [['*.sql', 'SQL scripts']]
    return ask_open_filename(filetypes, initialdir)    

def open_script(script_file_name):
    """
    Function to open the sql script in a given file name.
    The function only searches in the sql_scripts directory
    
    Parameters:
    ----------
    script_file_name: str
        The name of the sql script file to open
    Returns:
    -------
    """
<<<<<<< HEAD
    curr_dir_path = Path(os.getcwd())
    file_path = os.path.join(curr_dir_path.parents[0], 'sql_scripts', script_file_name)

    file = open(file_path,'r')
=======
    try:
        curr_dir_path = Path(os.getcwd())
        file_path = os.path.join(curr_dir_path.parents[0], 'sql_scripts', script_file_name)
>>>>>>> 047e3b3a

        file = open(file_path,'r')
    except OSError as e:
            if hasattr(e, 'message'):
                print(e.message)
            else:
                print(e)
            err_msg = 'Unable to open file: ' + script_file_name 
            sys.exit(err_msg)
    return file

def get_download_dir_path():
    """
    Function to get the path to the downloads directory in the OS.
    The function should work for all Operating Systems

    Returns:
    --------
    The path to the user's download path
    """
<<<<<<< HEAD
    return str(os.path.join(Path.home(), 'Downloads'))
=======
    return os.path.join(Path.home(), 'Downloads')

def get_reports_dir_path():
    """
    Function to get the path to the folder where all generated reports, 
    mapping data and source data for reports are stored
    Returns:
    -------
    The path to the reports folder
    """    
    curr_dir_path = Path(os.getcwd())
    # Get the path to parent three levels up
    parent_dir_three_lvls_up = curr_dir_path.parents[2]
    dir_path = os.path.join(parent_dir_three_lvls_up, 'reports')
    # If directory does not exist
    if not os.path.isdir(dir_path):
        create_dir(dir_path)
    return dir_path

>>>>>>> 047e3b3a

def get_gen_reports_dir_path():
    """
    Function to get the path to the folder where generated reports are to be saved.

<<<<<<< HEAD
    Retunrs:
    -------
    The path to the generated reports folder
    """    
    curr_dir_path = Path(os.getcwd())
    # Get the path to parent three levels up
    parent_dir_three_lvls_up = curr_dir_path.parents[2]
    file_path = os.path.join(parent_dir_three_lvls_up, 'reports', 'generated')
    return file_path
=======
    Returns:
    -------
    The path to the generated reports folder
    """    

    dir_path = os.path.join(get_reports_dir_path(), 'generated')
    # If directory does not exist
    if not os.path.isdir(dir_path):
        create_dir(dir_path)
    return dir_path


def get_mapping_data_dir_path():
    """
    Function to get the path to the folder where mapping data is saved.

    Returns:
    -------
    The path to the mapping data folder
    """    

    dir_path = os.path.join(get_reports_dir_path(), 'mapping_data')
    # If directory does not exist
    if not os.path.isdir(dir_path):
        create_dir(dir_path)
    return dir_path

def get_source_data_dir_path():
    """
    Function to get the path to the folder where source data is saved.

    Returns:
    -------
    The path to the source data folder
    """    

    dir_path = os.path.join(get_reports_dir_path(), 'source_data')
    # If directory does not exist
    if not os.path.isdir(dir_path):
        create_dir(dir_path)
    return dir_path

def get_curr_month_source_data_dir_path():
    """
    Function to get the directory path to the current month's source data.
    The function also creates the directory if it does not already exist.

    Returns:
    -------
    The path to the current month's CEO reports directory
    """
    # Get the current month and year
    curr_month_year = datetime.now().strftime('%h_%y')
    dir_path = os.path.join(get_source_data_dir_path(), curr_month_year)

    # If directory does not exist
    if not os.path.isdir(dir_path):
        create_dir(dir_path)

    return dir_path


def get_ceo_rpts_dir_path():
    """
    Function to get the directory path to CEO reports folder.
    The function also creates the directory if it does not already exist.

    Returns:
    -------
    The path to the CEO reports directory
    """
    dir_path = os.path.join(get_gen_reports_dir_path(), 'ceo_reports')
    # If directory does not exist
    if not os.path.isdir(dir_path):
        create_dir(dir_path)

    return dir_path

def get_curr_month_ceo_rpts_dir_path():
    """
    Function to get the directory path with the current month's ceo reports.
    The function also creates the directory if it does not already exist.

    Returns:
    -------
    The path to the current month's CEO reports directory
    """
    # Get the current month and year
    curr_month_year = datetime.now().strftime('%h_%y')
    dir_path = os.path.join(get_ceo_rpts_dir_path(), curr_month_year)

    # If directory does not exist
    if not os.path.isdir(dir_path):
        create_dir(dir_path)

    return dir_path

def get_curr_month_elem_ceo_rpts_dir_path():
    """
    Function to get the directory path to the current month's Elementary level ceo reports.
    The function also creates the directory if it does not already exist.

    Returns:
    -------
    The path to the current month's CEO reports directory
    """
    dir_path = os.path.join(get_curr_month_ceo_rpts_dir_path(), 'Elementary')

    # If directory does not exist
    if not os.path.isdir(dir_path):
        create_dir(dir_path)

    return dir_path    

def get_curr_month_secnd_ceo_rpts_dir_path():
    """
    Function to get the directory path to the current month's Secondary level ceo reports.
    The function also creates the directory if it does not already exist.

    Returns:
    -------
    The path to the current month's CEO reports directory
    """
    dir_path = os.path.join(get_curr_month_ceo_rpts_dir_path(), 'Secondary')

    # If directory does not exist
    if not os.path.isdir(dir_path):
        create_dir(dir_path)

    return dir_path   

def create_dir(dir_path):
    """
    Function to create a directory with the given directory path
    """
    # If directory does not exist
    if not os.path.isdir(dir_path):
        try:
            # Make directory
            os.makedirs(dir_path)
        except OSError:
            print(OSError)
        # Check that directory has been created
        if not os.path.isdir(dir_path):
            raise
>>>>>>> 047e3b3a

def read_sheet(file_path, sheet_name, skiprows=0):
    """
    Function to read an excel sheet in a given excel file as a Pandas DataFrame object
    
    Parameters:
    ----------
    file_path: str
        The full file path that will be used to read the excel file
    sheet_name: str
        The name of the sheet within the excel file to read
    skiprows: int
        The number of rows to skip from the top. Default value is 0.
    Returns:
    -------
    Return a Pandas DataFrame object of the excel sheet read            
    """
    print('Loading ', sheet_name, 'sheet in ', file_path, ' as a data frame object...')
    data_frame = pd.read_excel(file_path, sheet_name, skiprows=skiprows)
    if data_frame is None and not data_frame.empty:
        sys.exit('Not able to load data frame')
    if (data_frame.empty):
        sys.exit('The data frame object is empty. Most likely, the sheet is empty')    
    else:
        print('Loading done.')
        return data_frame
        


def save_to_excel(df_sheet_dict, file_name, dir_path = get_gen_reports_dir_path(), index=False):
    """
    Function to save a data frame to excel using openpyxl engine

    Parameters:
    ----------
    df_sheet_dict: dictionary
        A dictionary containing sheet-dataframe key-value pairs
    file_name: str
        File name to save the data in
    dir_path: str, optional
        The directory path to save the file in. Default is the generated reports directory path
    index: bool, optional
        Boolean value indicating if row names need to be written. Default is False

    """
<<<<<<< HEAD
    file_path = os.path.join(get_gen_reports_dir_path(), file_name)
=======
    file_path = os.path.join(dir_path, file_name)
>>>>>>> 047e3b3a
    datatoexcel = pd.ExcelWriter(file_path, engine='openpyxl')
    for key in df_sheet_dict.keys():
        df_sheet_dict[key].to_excel(datatoexcel, sheet_name=key, index=index)
        print('Saving ', key, ' sheet in excel file: ', file_name, '....')
    datatoexcel.save()
    print('Save done')


<<<<<<< HEAD
def get_xlsxwriter_obj(df_sheet_dict, file_name, index=False):
=======
def get_xlsxwriter_obj(df_sheet_dict, file_name, file_path = get_gen_reports_dir_path(), index=False):
>>>>>>> 047e3b3a
    """
    Function to convert the Pandas DataFrame object to 
    a ready to use and save XlsxWriter object.

    Parameters:
    ----------
    df_sheet_dict: dictionary
        A dictionary containing sheet-dataframe key-value paits
    file_name: str
        File name to save the data in
<<<<<<< HEAD
=======
    file_path: str, optional
        The directory path to save the file in. Default is generated reports directory path    
>>>>>>> 047e3b3a
    index: bool
        Boolean value indicating if row names need to be written. Default is False

    Returns:
    -------
    An XlsxWriter object    
    """

<<<<<<< HEAD
    file_path = os.path.join(get_gen_reports_dir_path(), file_name)
=======
    file_path = os.path.join(file_path, file_name)
>>>>>>> 047e3b3a
    writer = pd.ExcelWriter(file_path, engine='xlsxwriter')
    for key in df_sheet_dict.keys():
        df_sheet_dict[key].to_excel(writer, sheet_name=key, index=index)        
    return writer    <|MERGE_RESOLUTION|>--- conflicted
+++ resolved
@@ -69,16 +69,9 @@
     Returns:
     -------
     """
-<<<<<<< HEAD
-    curr_dir_path = Path(os.getcwd())
-    file_path = os.path.join(curr_dir_path.parents[0], 'sql_scripts', script_file_name)
-
-    file = open(file_path,'r')
-=======
     try:
         curr_dir_path = Path(os.getcwd())
         file_path = os.path.join(curr_dir_path.parents[0], 'sql_scripts', script_file_name)
->>>>>>> 047e3b3a
 
         file = open(file_path,'r')
     except OSError as e:
@@ -99,9 +92,6 @@
     --------
     The path to the user's download path
     """
-<<<<<<< HEAD
-    return str(os.path.join(Path.home(), 'Downloads'))
-=======
     return os.path.join(Path.home(), 'Downloads')
 
 def get_reports_dir_path():
@@ -121,23 +111,11 @@
         create_dir(dir_path)
     return dir_path
 
->>>>>>> 047e3b3a
 
 def get_gen_reports_dir_path():
     """
     Function to get the path to the folder where generated reports are to be saved.
 
-<<<<<<< HEAD
-    Retunrs:
-    -------
-    The path to the generated reports folder
-    """    
-    curr_dir_path = Path(os.getcwd())
-    # Get the path to parent three levels up
-    parent_dir_three_lvls_up = curr_dir_path.parents[2]
-    file_path = os.path.join(parent_dir_three_lvls_up, 'reports', 'generated')
-    return file_path
-=======
     Returns:
     -------
     The path to the generated reports folder
@@ -283,7 +261,6 @@
         # Check that directory has been created
         if not os.path.isdir(dir_path):
             raise
->>>>>>> 047e3b3a
 
 def read_sheet(file_path, sheet_name, skiprows=0):
     """
@@ -329,11 +306,7 @@
         Boolean value indicating if row names need to be written. Default is False
 
     """
-<<<<<<< HEAD
-    file_path = os.path.join(get_gen_reports_dir_path(), file_name)
-=======
     file_path = os.path.join(dir_path, file_name)
->>>>>>> 047e3b3a
     datatoexcel = pd.ExcelWriter(file_path, engine='openpyxl')
     for key in df_sheet_dict.keys():
         df_sheet_dict[key].to_excel(datatoexcel, sheet_name=key, index=index)
@@ -342,11 +315,7 @@
     print('Save done')
 
 
-<<<<<<< HEAD
-def get_xlsxwriter_obj(df_sheet_dict, file_name, index=False):
-=======
 def get_xlsxwriter_obj(df_sheet_dict, file_name, file_path = get_gen_reports_dir_path(), index=False):
->>>>>>> 047e3b3a
     """
     Function to convert the Pandas DataFrame object to 
     a ready to use and save XlsxWriter object.
@@ -357,11 +326,8 @@
         A dictionary containing sheet-dataframe key-value paits
     file_name: str
         File name to save the data in
-<<<<<<< HEAD
-=======
     file_path: str, optional
         The directory path to save the file in. Default is generated reports directory path    
->>>>>>> 047e3b3a
     index: bool
         Boolean value indicating if row names need to be written. Default is False
 
@@ -370,11 +336,7 @@
     An XlsxWriter object    
     """
 
-<<<<<<< HEAD
-    file_path = os.path.join(get_gen_reports_dir_path(), file_name)
-=======
     file_path = os.path.join(file_path, file_name)
->>>>>>> 047e3b3a
     writer = pd.ExcelWriter(file_path, engine='xlsxwriter')
     for key in df_sheet_dict.keys():
         df_sheet_dict[key].to_excel(writer, sheet_name=key, index=index)        
