--- conflicted
+++ resolved
@@ -21,22 +21,13 @@
 no_col = 'No'
 web = 'Website'
 mobile = 'Mobile'
-<<<<<<< HEAD
-management = 'management'
-management_type = 'management_type'
-category_type ="category_type"
-distinct_udise_count = 'count(DISTINCT udise_code)'
-gender = 'Gender'
-=======
 all_management = 'All_Management'
 management = 'management'
 management_type = "management_type"
 category_type ="category_type"
 distinct_udise_count = 'count(DISTINCT udise_code)'
 emis_id = 'emis_id'
->>>>>>> 944f2970
-
-
+gender = 'Gender'
 school_category = 'category'
 school_category_full_name = 'School_Category'
 school_level = 'school_level'
