--- conflicted
+++ resolved
@@ -5,15 +5,9 @@
 sys.path.append('../')
 import json
 
-<<<<<<< HEAD
 import readers.config_reader_v2 as config_reader
 import readers.data_fetcher_v2 as data_fetcher
 
-=======
-import reports.config_reader as config_reader
-import reports.data_fetcher as data_fetcher
-import utilities.column_names_utilities as cols
->>>>>>> 68d32f69
 
 file_open = open("configs/10th_board_results.json", "r")
 config = json.load(file_open)
@@ -24,11 +18,8 @@
 print(df_data)
 file_open.close()
 
-<<<<<<< HEAD
 
 
-df_data = data_fetcher.get_data()
-=======
 def main(raw_data, grouping_levels, agg_dict):
     """
     Function to group the student level data to school level data and performing aggregation on certain columns
@@ -56,4 +47,3 @@
     raw_data = curr_ac_yr_raw_data.merge(prev_ac_yr_raw_data, how='left', on= grouping_levels)
 
 
->>>>>>> 68d32f69
