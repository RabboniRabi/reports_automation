--- conflicted
+++ resolved
@@ -10,11 +10,7 @@
 
 import utilities.file_utilities as file_utilities
 
-<<<<<<< HEAD
-from readers.config_types import ConfigTypes as config_types
-=======
 from enums.config_types import ConfigTypes as config_types
->>>>>>> 944f2970
 
 __curr_location__ = os.path.realpath(
     os.path.join(os.getcwd(), os.path.dirname(__file__)))
