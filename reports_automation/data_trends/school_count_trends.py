--- conflicted
+++ resolved
@@ -92,9 +92,6 @@
         df_master[date.today()] = 'True'
         file_utilities.save_to_excel({sheet_name: df_master}, master_file_name)
 
-<<<<<<< HEAD
-
-=======
     else:
         df_master = pd.read_excel(master_file_path, sheet_name=sheet_name)
         df_tobeconcat = df_today[~df_master.isin(df_today)].dropna()
@@ -102,9 +99,8 @@
         df_master = pd.concat([df_master, df_tobeconcat], axis=0).fillna("FALSE")
         df_master[date.today()] = df_master['UDISE'].isin(df_today['UDISE'])
         file_utilities.save_to_excel({sheet_name: df_master}, master_file_name)
->>>>>>> 9548afd5
 
-
+def main():
     # Read the database connection credentials
     #credentials_dict = dbutilities.read_conn_credentials('db_credentials.json')
 
